# ex:ts=4:sw=4:sts=4:et
# -*- tab-width: 4; c-basic-offset: 4; indent-tabs-mode: nil -*-
"""
 AbstractSyntaxTree classes for the Bitbake language
"""

# Copyright (C) 2003, 2004 Chris Larson
# Copyright (C) 2003, 2004 Phil Blundell
# Copyright (C) 2009 Holger Hans Peter Freyther
#
# This program is free software; you can redistribute it and/or modify
# it under the terms of the GNU General Public License version 2 as
# published by the Free Software Foundation.
#
# This program is distributed in the hope that it will be useful,
# but WITHOUT ANY WARRANTY; without even the implied warranty of
# MERCHANTABILITY or FITNESS FOR A PARTICULAR PURPOSE. See the
# GNU General Public License for more details.
#
# You should have received a copy of the GNU General Public License along
# with this program; if not, write to the Free Software Foundation, Inc.,
# 51 Franklin Street, Fifth Floor, Boston, MA 02110-1301 USA.

from __future__ import absolute_import
from future_builtins import filter
import re
import string
import logging
import bb
import itertools
from bb import methodpool
from bb.parse import logger

__parsed_methods__ = bb.methodpool.get_parsed_dict()
_bbversions_re = re.compile(r"\[(?P<from>[0-9]+)-(?P<to>[0-9]+)\]")

class StatementGroup(list):
    def eval(self, data):
        for statement in self:
            statement.eval(data)

class AstNode(object):
    def __init__(self, filename, lineno):
        self.filename = filename
        self.lineno = lineno

class IncludeNode(AstNode):
    def __init__(self, filename, lineno, what_file, force):
        AstNode.__init__(self, filename, lineno)
        self.what_file = what_file
        self.force = force

    def eval(self, data):
        """
        Include the file and evaluate the statements
        """
        s = bb.data.expand(self.what_file, data)
        logger.debug(2, "CONF %s:%s: including %s", self.filename, self.lineno, s)

        # TODO: Cache those includes... maybe not here though
        if self.force:
            bb.parse.ConfHandler.include(self.filename, s, data, "include required")
        else:
            bb.parse.ConfHandler.include(self.filename, s, data, False)

class ExportNode(AstNode):
    def __init__(self, filename, lineno, var):
        AstNode.__init__(self, filename, lineno)
        self.var = var

    def eval(self, data):
        bb.data.setVarFlag(self.var, "export", 1, data)

class DataNode(AstNode):
    """
    Various data related updates. For the sake of sanity
    we have one class doing all this. This means that all
    this need to be re-evaluated... we might be able to do
    that faster with multiple classes.
    """
    def __init__(self, filename, lineno, groupd):
        AstNode.__init__(self, filename, lineno)
        self.groupd = groupd

    def getFunc(self, key, data):
        if 'flag' in self.groupd and self.groupd['flag'] != None:
            return bb.data.getVarFlag(key, self.groupd['flag'], data)
        else:
            return bb.data.getVar(key, data)

    def eval(self, data):
        groupd = self.groupd
        key = groupd["var"]
        if "exp" in groupd and groupd["exp"] != None:
            bb.data.setVarFlag(key, "export", 1, data)
        if "ques" in groupd and groupd["ques"] != None:
            val = self.getFunc(key, data)
            if val == None:
                val = groupd["value"]
        elif "colon" in groupd and groupd["colon"] != None:
            e = data.createCopy()
            bb.data.update_data(e)
            val = bb.data.expand(groupd["value"], e)
        elif "append" in groupd and groupd["append"] != None:
            val = "%s %s" % ((self.getFunc(key, data) or ""), groupd["value"])
        elif "prepend" in groupd and groupd["prepend"] != None:
            val = "%s %s" % (groupd["value"], (self.getFunc(key, data) or ""))
        elif "postdot" in groupd and groupd["postdot"] != None:
            val = "%s%s" % ((self.getFunc(key, data) or ""), groupd["value"])
        elif "predot" in groupd and groupd["predot"] != None:
            val = "%s%s" % (groupd["value"], (self.getFunc(key, data) or ""))
        else:
            val = groupd["value"]

        if 'flag' in groupd and groupd['flag'] != None:
            bb.data.setVarFlag(key, groupd['flag'], val, data)
        elif groupd["lazyques"]:
            assigned = bb.data.getVar("__lazy_assigned", data) or []
            assigned.append(key)
            bb.data.setVar("__lazy_assigned", assigned, data)
            bb.data.setVarFlag(key, "defaultval", val, data)
        else:
            bb.data.setVar(key, val, data)

class MethodNode(AstNode):
    def __init__(self, filename, lineno, func_name, body):
        AstNode.__init__(self, filename, lineno)
        self.func_name = func_name
        self.body = body

    def eval(self, data):
        if self.func_name == "__anonymous":
            funcname = ("__anon_%s_%s" % (self.lineno, self.filename.translate(string.maketrans('/.+-', '____'))))
            if not funcname in bb.methodpool._parsed_fns:
                text = "def %s(d):\n" % (funcname) + '\n'.join(self.body)
                bb.methodpool.insert_method(funcname, text, self.filename)
            anonfuncs = bb.data.getVar('__BBANONFUNCS', data) or []
            anonfuncs.append(funcname)
            bb.data.setVar('__BBANONFUNCS', anonfuncs, data)
        else:
            bb.data.setVarFlag(self.func_name, "func", 1, data)
            bb.data.setVar(self.func_name, '\n'.join(self.body), data)

class PythonMethodNode(AstNode):
<<<<<<< HEAD
    def __init__(self, filename, lineno, define, body):
        AstNode.__init__(self, filename, lineno)
        self.define = define
=======
    def __init__(self, funcname, root, body, fn):
        self.func_name = funcname
        self.root = root
>>>>>>> 315b83d1
        self.body = body

    def eval(self, data):
        # Note we will add root to parsedmethods after having parse
        # 'this' file. This means we will not parse methods from
        # bb classes twice
<<<<<<< HEAD
        if not bb.methodpool.parsed_module(self.define):
            text = '\n'.join(self.body)
            bb.methodpool.insert_method(self.define, text, self.filename)
=======
        text = '\n'.join(self.body)
        if not bb.methodpool.parsed_module(self.root):
            bb.methodpool.insert_method(self.root, text, self.fn)
        bb.data.setVarFlag(self.func_name, "func", 1, data)
        bb.data.setVarFlag(self.func_name, "python", 1, data)
        bb.data.setVar(self.func_name, text, data)
>>>>>>> 315b83d1

class MethodFlagsNode(AstNode):
    def __init__(self, filename, lineno, key, m):
        AstNode.__init__(self, filename, lineno)
        self.key = key
        self.m = m

    def eval(self, data):
        if bb.data.getVar(self.key, data):
            # clean up old version of this piece of metadata, as its
            # flags could cause problems
            bb.data.setVarFlag(self.key, 'python', None, data)
            bb.data.setVarFlag(self.key, 'fakeroot', None, data)
        if self.m.group("py") is not None:
            bb.data.setVarFlag(self.key, "python", "1", data)
        else:
            bb.data.delVarFlag(self.key, "python", data)
        if self.m.group("fr") is not None:
            bb.data.setVarFlag(self.key, "fakeroot", "1", data)
        else:
            bb.data.delVarFlag(self.key, "fakeroot", data)

class ExportFuncsNode(AstNode):
    def __init__(self, filename, lineno, fns, classes):
        AstNode.__init__(self, filename, lineno)
        self.n = fns.split()
        self.classes = classes

    def eval(self, data):
        for f in self.n:
            allvars = []
            allvars.append(f)
            allvars.append(self.classes[-1] + "_" + f)

            vars = [[ allvars[0], allvars[1] ]]
            if len(self.classes) > 1 and self.classes[-2] is not None:
                allvars.append(self.classes[-2] + "_" + f)
                vars = []
                vars.append([allvars[2], allvars[1]])
                vars.append([allvars[0], allvars[2]])

            for (var, calledvar) in vars:
                if bb.data.getVar(var, data) and not bb.data.getVarFlag(var, 'export_func', data):
                    continue

                if bb.data.getVar(var, data):
                    bb.data.setVarFlag(var, 'python', None, data)
                    bb.data.setVarFlag(var, 'func', None, data)

                for flag in [ "func", "python" ]:
                    if bb.data.getVarFlag(calledvar, flag, data):
                        bb.data.setVarFlag(var, flag, bb.data.getVarFlag(calledvar, flag, data), data)
                for flag in [ "dirs" ]:
                    if bb.data.getVarFlag(var, flag, data):
                        bb.data.setVarFlag(calledvar, flag, bb.data.getVarFlag(var, flag, data), data)

                if bb.data.getVarFlag(calledvar, "python", data):
                    bb.data.setVar(var, "\tbb.build.exec_func('" + calledvar + "', d)\n", data)
                else:
                    bb.data.setVar(var, "\t" + calledvar + "\n", data)
                bb.data.setVarFlag(var, 'export_func', '1', data)

class AddTaskNode(AstNode):
    def __init__(self, filename, lineno, func, before, after):
        AstNode.__init__(self, filename, lineno)
        self.func = func
        self.before = before
        self.after = after

    def eval(self, data):
        var = self.func
        if self.func[:3] != "do_":
            var = "do_" + self.func

        bb.data.setVarFlag(var, "task", 1, data)
        bbtasks = bb.data.getVar('__BBTASKS', data) or []
        if not var in bbtasks:
            bbtasks.append(var)
        bb.data.setVar('__BBTASKS', bbtasks, data)

        existing = bb.data.getVarFlag(var, "deps", data) or []
        if self.after is not None:
            # set up deps for function
            for entry in self.after.split():
                if entry not in existing:
                    existing.append(entry)
        bb.data.setVarFlag(var, "deps", existing, data)
        if self.before is not None:
            # set up things that depend on this func
            for entry in self.before.split():
                existing = bb.data.getVarFlag(entry, "deps", data) or []
                if var not in existing:
                    bb.data.setVarFlag(entry, "deps", [var] + existing, data)

class BBHandlerNode(AstNode):
    def __init__(self, filename, lineno, fns):
        AstNode.__init__(self, filename, lineno)
        self.hs = fns.split()

    def eval(self, data):
        bbhands = bb.data.getVar('__BBHANDLERS', data) or []
        for h in self.hs:
            bbhands.append(h)
            bb.data.setVarFlag(h, "handler", 1, data)
        bb.data.setVar('__BBHANDLERS', bbhands, data)

class InheritNode(AstNode):
    def __init__(self, filename, lineno, classes):
        AstNode.__init__(self, filename, lineno)
        self.classes = classes

    def eval(self, data):
        bb.parse.BBHandler.inherit(self.classes, data)

def handleInclude(statements, filename, lineno, m, force):
    statements.append(IncludeNode(filename, lineno, m.group(1), force))

def handleExport(statements, filename, lineno, m):
    statements.append(ExportNode(filename, lineno, m.group(1)))

def handleData(statements, filename, lineno, groupd):
    statements.append(DataNode(filename, lineno, groupd))

def handleMethod(statements, filename, lineno, func_name, body):
    statements.append(MethodNode(filename, lineno, func_name, body))

<<<<<<< HEAD
def handlePythonMethod(statements, filename, lineno, root, body):
    statements.append(PythonMethodNode(filename, lineno, root, body))
=======
def handlePythonMethod(statements, funcname, root, body, fn):
    statements.append(PythonMethodNode(funcname, root, body, fn))
>>>>>>> 315b83d1

def handleMethodFlags(statements, filename, lineno, key, m):
    statements.append(MethodFlagsNode(filename, lineno, key, m))

def handleExportFuncs(statements, filename, lineno, m, classes):
    statements.append(ExportFuncsNode(filename, lineno, m.group(1), classes))

def handleAddTask(statements, filename, lineno, m):
    func = m.group("func")
    before = m.group("before")
    after = m.group("after")
    if func is None:
        return

    statements.append(AddTaskNode(filename, lineno, func, before, after))

def handleBBHandlers(statements, filename, lineno, m):
    statements.append(BBHandlerNode(filename, lineno, m.group(1)))

def handleInherit(statements, filename, lineno, m):
    classes = m.group(1)
    statements.append(InheritNode(filename, lineno, classes.split()))

def finalize(fn, d, variant = None):
    for lazykey in bb.data.getVar("__lazy_assigned", d) or ():
        if bb.data.getVar(lazykey, d) is None:
            val = bb.data.getVarFlag(lazykey, "defaultval", d)
            bb.data.setVar(lazykey, val, d)

    bb.data.expandKeys(d)
    bb.data.update_data(d)
    code = []
    for funcname in bb.data.getVar("__BBANONFUNCS", d) or []:
        code.append("%s(d)" % funcname)
    bb.utils.simple_exec("\n".join(code), {"d": d})
    bb.data.update_data(d)

    all_handlers = {}
    for var in bb.data.getVar('__BBHANDLERS', d) or []:
        # try to add the handler
        handler = bb.data.getVar(var, d)
        bb.event.register(var, handler)

    tasklist = bb.data.getVar('__BBTASKS', d) or []
    bb.build.add_tasks(tasklist, d)

    bb.parse.siggen.finalise(fn, d, variant)

    bb.event.fire(bb.event.RecipeParsed(fn), d)

def _create_variants(datastores, names, function):
    def create_variant(name, orig_d, arg = None):
        new_d = bb.data.createCopy(orig_d)
        function(arg or name, new_d)
        datastores[name] = new_d

    for variant, variant_d in datastores.items():
        for name in names:
            if not variant:
                # Based on main recipe
                create_variant(name, variant_d)
            else:
                create_variant("%s-%s" % (variant, name), variant_d, name)

def _expand_versions(versions):
    def expand_one(version, start, end):
        for i in xrange(start, end + 1):
            ver = _bbversions_re.sub(str(i), version, 1)
            yield ver

    versions = iter(versions)
    while True:
        try:
            version = next(versions)
        except StopIteration:
            break

        range_ver = _bbversions_re.search(version)
        if not range_ver:
            yield version
        else:
            newversions = expand_one(version, int(range_ver.group("from")),
                                     int(range_ver.group("to")))
            versions = itertools.chain(newversions, versions)

def multi_finalize(fn, d):
    appends = (d.getVar("__BBAPPEND", True) or "").split()
    for append in appends:
        logger.debug(2, "Appending .bbappend file %s to %s", append, fn)
        bb.parse.BBHandler.handle(append, d, True)

    safe_d = d
    d = bb.data.createCopy(safe_d)
    try:
        finalize(fn, d)
    except bb.parse.SkipPackage:
        bb.data.setVar("__SKIPPED", True, d)
    datastores = {"": safe_d}

    versions = (d.getVar("BBVERSIONS", True) or "").split()
    if versions:
        pv = orig_pv = d.getVar("PV", True)
        baseversions = {}

        def verfunc(ver, d, pv_d = None):
            if pv_d is None:
                pv_d = d

            overrides = d.getVar("OVERRIDES", True).split(":")
            pv_d.setVar("PV", ver)
            overrides.append(ver)
            bpv = baseversions.get(ver) or orig_pv
            pv_d.setVar("BPV", bpv)
            overrides.append(bpv)
            d.setVar("OVERRIDES", ":".join(overrides))

        versions = list(_expand_versions(versions))
        for pos, version in enumerate(list(versions)):
            try:
                pv, bpv = version.split(":", 2)
            except ValueError:
                pass
            else:
                versions[pos] = pv
                baseversions[pv] = bpv

        if pv in versions and not baseversions.get(pv):
            versions.remove(pv)
        else:
            pv = versions.pop()

            # This is necessary because our existing main datastore
            # has already been finalized with the old PV, we need one
            # that's been finalized with the new PV.
            d = bb.data.createCopy(safe_d)
            verfunc(pv, d, safe_d)
            try:
                finalize(fn, d)
            except bb.parse.SkipPackage:
                bb.data.setVar("__SKIPPED", True, d)

        _create_variants(datastores, versions, verfunc)

    extended = d.getVar("BBCLASSEXTEND", True) or ""
    if extended:
        pn = d.getVar("PN", True)
        def extendfunc(name, d):
            d.setVar("PN", "%s-%s" % (pn, name))
            bb.parse.BBHandler.inherit([name], d)

        safe_d.setVar("BBCLASSEXTEND", extended)
        _create_variants(datastores, extended.split(), extendfunc)

    for variant, variant_d in datastores.iteritems():
        if variant:
            try:
                finalize(fn, variant_d, variant)
            except bb.parse.SkipPackage:
                bb.data.setVar("__SKIPPED", True, variant_d)

    if len(datastores) > 1:
        variants = filter(None, datastores.iterkeys())
        safe_d.setVar("__VARIANTS", " ".join(variants))

    datastores[""] = d
    return datastores<|MERGE_RESOLUTION|>--- conflicted
+++ resolved
@@ -142,33 +142,22 @@
             bb.data.setVar(self.func_name, '\n'.join(self.body), data)
 
 class PythonMethodNode(AstNode):
-<<<<<<< HEAD
-    def __init__(self, filename, lineno, define, body):
-        AstNode.__init__(self, filename, lineno)
+    def __init__(self, filename, lineno, function, define, body):
+        AstNode.__init__(self, filename, lineno)
+        self.function = function
         self.define = define
-=======
-    def __init__(self, funcname, root, body, fn):
-        self.func_name = funcname
-        self.root = root
->>>>>>> 315b83d1
         self.body = body
 
     def eval(self, data):
         # Note we will add root to parsedmethods after having parse
         # 'this' file. This means we will not parse methods from
         # bb classes twice
-<<<<<<< HEAD
+        text = '\n'.join(self.body)
         if not bb.methodpool.parsed_module(self.define):
-            text = '\n'.join(self.body)
             bb.methodpool.insert_method(self.define, text, self.filename)
-=======
-        text = '\n'.join(self.body)
-        if not bb.methodpool.parsed_module(self.root):
-            bb.methodpool.insert_method(self.root, text, self.fn)
-        bb.data.setVarFlag(self.func_name, "func", 1, data)
-        bb.data.setVarFlag(self.func_name, "python", 1, data)
-        bb.data.setVar(self.func_name, text, data)
->>>>>>> 315b83d1
+        bb.data.setVarFlag(self.function, "func", 1, data)
+        bb.data.setVarFlag(self.function, "python", 1, data)
+        bb.data.setVar(self.function, text, data)
 
 class MethodFlagsNode(AstNode):
     def __init__(self, filename, lineno, key, m):
@@ -295,13 +284,8 @@
 def handleMethod(statements, filename, lineno, func_name, body):
     statements.append(MethodNode(filename, lineno, func_name, body))
 
-<<<<<<< HEAD
-def handlePythonMethod(statements, filename, lineno, root, body):
-    statements.append(PythonMethodNode(filename, lineno, root, body))
-=======
-def handlePythonMethod(statements, funcname, root, body, fn):
-    statements.append(PythonMethodNode(funcname, root, body, fn))
->>>>>>> 315b83d1
+def handlePythonMethod(statements, filename, lineno, funcname, root, body):
+    statements.append(PythonMethodNode(filename, lineno, funcname, root, body))
 
 def handleMethodFlags(statements, filename, lineno, key, m):
     statements.append(MethodFlagsNode(filename, lineno, key, m))
